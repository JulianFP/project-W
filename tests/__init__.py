
from typing import Dict

def get_auth_headers(
    client, email: str = "user@test.com", password: str = "user"
) -> Dict[str, str]:
    response = client.post(
<<<<<<< HEAD
        "/api/login", data={"email": email, "password": password})
    token = response.json["accessToken"]
=======
        "/api/users/login", data={"email": email, "password": password})
    token = response.json["access_token"]
>>>>>>> 817634be
    return {"Authorization": f"Bearer {token}"}<|MERGE_RESOLUTION|>--- conflicted
+++ resolved
@@ -5,11 +5,6 @@
     client, email: str = "user@test.com", password: str = "user"
 ) -> Dict[str, str]:
     response = client.post(
-<<<<<<< HEAD
-        "/api/login", data={"email": email, "password": password})
+        "/api/users/login", data={"email": email, "password": password})
     token = response.json["accessToken"]
-=======
-        "/api/users/login", data={"email": email, "password": password})
-    token = response.json["access_token"]
->>>>>>> 817634be
     return {"Authorization": f"Bearer {token}"}