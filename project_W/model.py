--- conflicted
+++ resolved
@@ -9,16 +9,17 @@
 from flask_jwt_extended import current_user
 from smtplib import SMTP, SMTP_SSL
 from email.message import EmailMessage
-<<<<<<< HEAD
+from functools import wraps
 from sqlalchemy import ForeignKey
 from sqlalchemy.orm import relationship
 
-=======
-from functools import wraps
->>>>>>> 817634be
 from project_W.logger import get_logger
 from project_W.utils import encode_activation_token, decode_activation_token, encode_password_reset_token, decode_password_reset_token
-import secrets, ssl, argon2, flask, re
+import secrets
+import ssl
+import argon2
+import flask
+import re
 
 db = SQLAlchemy()
 hasher = PasswordHasher()
@@ -39,7 +40,8 @@
     is_admin = db.Column(db.Boolean, nullable=False)
     activated = db.Column(db.Boolean, nullable=False)
 
-    jobs = relationship("Job", order_by="Job.id", backref="user", cascade="all,delete-orphan")
+    jobs = relationship("Job", order_by="Job.id",
+                        backref="user", cascade="all,delete-orphan")
 
     def set_password_unchecked(self, new_password: str):
         new_password_hash = hasher.hash(new_password)
@@ -105,13 +107,15 @@
     user: Optional[User] = User.query.where(
         User.email == old_email).one_or_none()
     if user is None:
-        logger.info(f"  -> Invalid user email '{old_email}' for user activation token")
+        logger.info(
+            f"  -> Invalid user email '{old_email}' for user activation token")
         return jsonify(msg=f"No user with email {old_email} exists", errorType="notInDatabase"), 400
     if user.activated is True and old_email == new_email:
         logger.info(f"  -> User with email {old_email} already activated")
         return jsonify(msg=f"Account for {old_email} is already activated", errorType="operation"), 400
     user.activated = True
-    user.set_email(new_email) #update email address (in case activation got issued for changed email address)
+    # update email address (in case activation got issued for changed email address)
+    user.set_email(new_email)
     db.session.commit()
     return jsonify(msg=f"Account {new_email} activated"), 200
 
@@ -123,12 +127,13 @@
     if email is None:
         logger.info("  -> Invalid password reset token")
         return jsonify(msg="Invalid or expired password reset link", errorType="auth"), 400
-    
+
     logger.info(f"  -> initiated password reset for email '{email}'")
     user: Optional[User] = User.query.where(
         User.email == email).one_or_none()
     if user is None:
-        logger.info(f"  -> Unknown email address '{email}' for password reset token")
+        logger.info(
+            f"  -> Unknown email address '{email}' for password reset token")
         return jsonify(msg=f"Unknown email address {email}", errorType="notInDatabase"), 400
     user.set_password_unchecked(newPassword)
     db.session.commit()
@@ -149,10 +154,13 @@
 def is_valid_email(email: str) -> bool:
     allowedDomains = flask.current_app.config["loginSecurity"]["allowedEmailDomains"]
     pattern = r"^\S+@"
-    if not allowedDomains: pattern += r"([a-z0-9\-]+\.)+[a-z0-9\-]+"
-    else: pattern += r"(" + "|".join(allowedDomains) + r")"
+    if not allowedDomains:
+        pattern += r"([a-z0-9\-]+\.)+[a-z0-9\-]+"
+    else:
+        pattern += r"(" + "|".join(allowedDomains) + r")"
     pattern += r"$"
     return re.match(pattern, email) is not None
+
 
 def is_valid_password(password: str) -> bool:
     return re.match(r"^(?=.*[A-Z])(?=.*[a-z])(?=.*[0-9])(?=.*[^a-zA-Z0-9]).{12,}$", password) is not None
@@ -175,6 +183,7 @@
     msg_subject = "Project-W account activation"
     return _send_email(new_email, msg_body, msg_subject)
 
+
 def send_password_reset_email(email: str) -> bool:
     config = flask.current_app.config
     secret_key = config["JWT_SECRET_KEY"]
@@ -192,9 +201,10 @@
     msg_subject = "Project-W password reset request"
     return _send_email(email, msg_body, msg_subject)
 
+
 def _send_email(
-        receiver: str, msg_body: str, msg_subject: str
-    ) -> bool:
+    receiver: str, msg_body: str, msg_subject: str
+) -> bool:
     smtpConfig = flask.current_app.config["smtpServer"]
 
     msg = EmailMessage()
@@ -205,14 +215,14 @@
     context = ssl.create_default_context()
 
     try:
-        #default instance for unencrypted and starttls 
-        #ssl encrypts from beginning and requires a different instance
-        smtpInstance = (SMTP_SSL(smtpConfig["domain"], smtpConfig["port"], context=context) 
-            if smtpConfig["secure"] == "ssl" 
-            else SMTP(smtpConfig["domain"], smtpConfig["port"]))
+        # default instance for unencrypted and starttls
+        # ssl encrypts from beginning and requires a different instance
+        smtpInstance = (SMTP_SSL(smtpConfig["domain"], smtpConfig["port"], context=context)
+                        if smtpConfig["secure"] == "ssl"
+                        else SMTP(smtpConfig["domain"], smtpConfig["port"]))
 
         with smtpInstance as server:
-            if smtpConfig["secure"] == "starttls": 
+            if smtpConfig["secure"] == "starttls":
                 server.ehlo()
                 server.starttls(context=context)
                 server.ehlo()
@@ -227,7 +237,6 @@
         return False
 
 
-<<<<<<< HEAD
 # We rarely need to load the entire audio file, so we keep
 # them in a separate table to speed up db operations on jobs.
 @dataclass
@@ -244,7 +253,8 @@
 class Job(db.Model):
     __tablename__ = "jobs"
     id = db.Column(db.Integer, primary_key=True)
-    user_id = db.Column(db.Integer, ForeignKey("users.id"), index=True, nullable=False)
+    user_id = db.Column(db.Integer, ForeignKey(
+        "users.id"), index=True, nullable=False)
     model = db.Column(db.Text)
     language = db.Column(db.Text)
     transcript = db.Column(db.Text)
@@ -334,19 +344,23 @@
     db.session.add(runner)
     db.session.commit()
     return token, runner
-=======
-#some additional wraps for api routes
-#if user should be activated to use this route
+
+
+# some additional wraps for api routes
+# if user should be activated to use this route
 def activatedRequired(f):
     @wraps(f)
     def decoratedFunction(*args, **kwargs):
         user: User = current_user
         if not user.activated:
             return jsonify(msg="Your account is not activated. Please activate your user account to use this feature.", errorType="permission"), 403
-        else: return f(*args, **kwargs)
+        else:
+            return f(*args, **kwargs)
     return decoratedFunction
 
-#if user should need to confirm their identity by entering their password
+# if user should need to confirm their identity by entering their password
+
+
 def confirmIdentity(f):
     @wraps(f)
     def decoratedFunction(*args, **kwargs):
@@ -355,11 +369,14 @@
         if not user.check_password(password):
             logger.info(" -> incorrect password")
             return jsonify(msg="Incorrect password provided", errorType="auth"), 403
-        else: return f(*args, **kwargs)
+        else:
+            return f(*args, **kwargs)
     return decoratedFunction
 
-#if admins can change other users with 'emailModify' over same route as users can change themselves 
-#will return user to be modified. This is either 'emailModify' or current_user 
+# if admins can change other users with 'emailModify' over same route as users can change themselves
+# will return user to be modified. This is either 'emailModify' or current_user
+
+
 def emailModifyForAdmins(f):
     @wraps(f)
     def decoratedFunction(*args, **kwargs):
@@ -382,5 +399,4 @@
 
         kwargs["toModify"] = toModify
         return f(*args, **kwargs)
-    return decoratedFunction
->>>>>>> 817634be
+    return decoratedFunction