import base64
import datetime
import secrets
from typing import Optional
from pathlib import Path
from flask import Flask, jsonify, request
from flask_jwt_extended import JWTManager, create_access_token, current_user, jwt_required
<<<<<<< HEAD

from project_W.utils import auth_token_from_req


from .logger import get_logger
from .model import Job, User, add_new_user, create_runner, delete_user, \
    get_runner_by_token, list_job_ids_for_all_users, list_job_ids_for_user, \
    submit_job, db, activate_user, send_activation_email, send_password_reset_email, reset_user_password, is_valid_email, is_valid_password
=======
from flask_cors import CORS
from .logger import get_logger
from .model import User, add_new_user, delete_user, db, activate_user, send_activation_email, send_password_reset_email, reset_user_password, is_valid_email, is_valid_password, confirmIdentity, emailModifyForAdmins
>>>>>>> 817634be
from .config import loadConfig
from .runner_manager import RunnerManager


def create_app(customConfigPath: Optional[str] = None) -> Flask:
    logger = get_logger("project-W")
    app = Flask("project-W")
    CORS(app)

    # load config from additionalPaths (if not None) + defaultSearchDirs
    if customConfigPath is None:
        app.config.update(loadConfig())
    else:
        path = Path(customConfigPath)
        if not path.is_dir():
            path = path.parent
        app.config.update(loadConfig(additionalPaths=[path]))

    # check syntax of JWT_SECRET_KEY and update if necessary
    JWT_SECRET_KEY = app.config["loginSecurity"]["sessionSecretKey"]
    if JWT_SECRET_KEY is not None and len(JWT_SECRET_KEY) > 16:
        logger.info("Setting JWT_SECRET_KEY from supplied config or env var")
    else:
        logger.warning(
            "JWT_SECRET_KEY not set or too short: generating random secret key"
        )
        # new secret key -> invalidates any existing tokens
        JWT_SECRET_KEY = secrets.token_urlsafe(64)
    app.config["JWT_SECRET_KEY"] = JWT_SECRET_KEY

    # tokens are by default valid for 1 hour
    app.config["JWT_ACCESS_TOKEN_EXPIRES"] = datetime.timedelta(
        minutes=app.config["loginSecurity"]["sessionExpirationTimeMinutes"])
    app.config["SQLALCHEMY_DATABASE_URI"] = f"sqlite:///{app.config['databasePath']}/database.db"
    app.config["SQLALCHEMY_TRACK_MODIFICATIONS"] = False

    jwt = JWTManager(app)
    db.init_app(app)

    runner_manager = RunnerManager(app)

    @jwt.user_identity_loader
    def user_identity_loader(user: User):
        return user.id

    @jwt.user_lookup_loader
    def user_lookup_loader(_jwt_header, jwt_data):
        id = jwt_data["sub"]
        return User.query.where(User.id == id).one_or_none()

    @jwt.encode_key_loader
    def encode_key_loader(user: User):
        return JWT_SECRET_KEY + user.user_key

    @jwt.decode_key_loader
    def decode_key_loader(_jwt_header, jwt_data):
        id = jwt_data.get("sub")
        user: User = User.query.where(User.id == id).one_or_none()
        if user:
            return JWT_SECRET_KEY + user.user_key

        # If the user doesn't exist then the token will fail anyways
        return JWT_SECRET_KEY

    @app.post("/api/users/signup")
    def signup():
        if app.config["loginSecurity"]["disableSignup"]:
            return jsonify(msg="Signup of new accounts is disabled on this server", errorType="serverConfig"), 400

        email = request.form['email']
        password = request.form['password']
        logger.info(f"Signup request from {email}")

<<<<<<< HEAD
        if not is_valid_email(email):
            return jsonify(msg=f"'{email}' is not a valid email address", allowedEmailDomains=app.config["loginSecurity"]["allowedEmailDomains"]), 400
        if not is_valid_password(password):
            return jsonify(msg="password invalid. The password needs to have at least one lowercase letter, uppercase letter, number, special character and at least 12 characters in total"), 400
=======
        if not is_valid_email(email): 
            return jsonify(msg=f"'{email}' is not a valid email address", errorType="email", allowedEmailDomains=app.config["loginSecurity"]["allowedEmailDomains"]), 400
        if not is_valid_password(password): 
            return jsonify(msg="Password invalid. The password needs to have at least one lowercase letter, uppercase letter, number, special character and at least 12 characters in total", errorType="password"), 400
>>>>>>> 817634be

        return add_new_user(email, password, False)

    @app.post("/api/users/activate")
    def activate():
<<<<<<< HEAD
        msg, code = "", 0
        if (token := request.args.get("token", type=str)):
            msg, code = activate_user(token)
        else:
            msg, code = "You need a token to activate a users email", 400
        return jsonify(msg=msg), code
=======
        if(token := request.form.get("token", type=str)):
            return activate_user(token)
        else: return jsonify(msg="You need a token to activate a users email", errorType="auth"), 400
>>>>>>> 817634be

    @app.post("/api/users/login")
    def login():
        email = request.form['email']
        password = request.form['password']
        logger.info(f"Login request from {email}")

        user: Optional[User] = User.query.where(
            User.email == email).one_or_none()

        if not (user and user.check_password(password)):
            logger.info(" -> incorrect credentials")
            return jsonify(msg="Incorrect credentials provided", errorType="auth"), 400

        logger.info(" -> login successful, returning JWT token")
<<<<<<< HEAD
        return jsonify(accessToken=create_access_token(user))
=======
        return jsonify(msg="Login successful", access_token=create_access_token(user))
>>>>>>> 817634be

    @app.get("/api/users/requestPasswordReset")
    def requestPasswordReset():
        email = request.args['email']
        logger.info(f"Password reset request for email {email}")

        user: Optional[User] = User.query.where(
            User.email == email).one_or_none()
        if user is None:
            # do not change the output in this case since that would allow anybody to probe for emails which have an account here
            logger.info(
                f"  -> password reset request for unknown email address '{email}'")
        elif not send_password_reset_email(email):
            return jsonify(msg=f"Failed to send password reset email to {email}.", errorType="email"), 400

        return jsonify(msg=f"If an account with the address {email} exists, then we sent a password reset email to this address. Please check your emails"), 200

    @app.post("/api/users/resetPassword")
    def resetPassword():
        newPassword = request.form['newPassword']

<<<<<<< HEAD
        msg, code = "", 0
        if not is_valid_password(newPassword):
            msg, code = "password invalid. The password needs to have at least one lowercase letter, uppercase letter, number, special character and at least 12 characters in total", 400
        elif (token := request.args.get("token", type=str)):
            msg, code = reset_user_password(token, newPassword)
        else:
            msg, code = "You need a token to reset a users password", 400
        return jsonify(msg=msg), code

    @app.get("/api/userinfo")
=======
        if not is_valid_password(newPassword): 
            return jsonify(msg = "Password invalid. The password needs to have at least one lowercase letter, uppercase letter, number, special character and at least 12 characters in total", errorType="password"), 400
        elif(token := request.form.get("token", type=str)):
            return reset_user_password(token, newPassword)
        else: return jsonify(msg="You need a token to reset a users password", errorType="auth"), 400


    @app.get("/api/users/info")
>>>>>>> 817634be
    @jwt_required()
    def userinfo():
        user: User = current_user
        if (email := request.args.get("email", type=str)):
            if not user.is_admin:
                logger.info(
                    f"Non-admin tried to access user info of {email}, denied")
                return jsonify(msg="You don't have permission to view other accounts' user info", errorType="permission"), 403
            logger.info(f"Admin requested user info for {user.email}")
            user = User.query.where(User.email == email).one_or_none()
            if not user:
                logger.info(" -> Invalid user email")
                return jsonify(msg="No user exists with that email", errorType="notInDatabase"), 400
        else:
            logger.info(f"Requested user info for {user.email}")
        return jsonify(email=user.email, isAdmin=user.is_admin, activated=user.activated)

    @app.post("/api/users/delete")
    @jwt_required()
    @confirmIdentity
    @emailModifyForAdmins
    def deleteUser(toModify: User):
        thisUser: User = current_user

        logger.info(f"user {thisUser.email} made request to delete user {toModify.email}")

<<<<<<< HEAD
        logger.info(
            f"user deletion request from {thisUser.email} for user {toDelete.email}")
        message, code = delete_user(toDelete)
        return jsonify(msg=message), code
=======
        return delete_user(toModify)
>>>>>>> 817634be

    @app.post("/api/users/changePassword")
    @jwt_required()
    @confirmIdentity
    @emailModifyForAdmins
    def changeUserPassword(toModify: User):
        thisUser: User = current_user
        newPassword = request.form['newPassword']

        if not is_valid_password(newPassword): 
            return jsonify(msg="Password invalid. The password needs to have at least one lowercase letter, uppercase letter, number, special character and at least 12 characters in total", errorType="password"), 400

<<<<<<< HEAD
        newPassword = request.form['newPassword']
        if not is_valid_password(password):
            return jsonify(msg="password invalid. The password needs to have at least one lowercase letter, uppercase letter, number, special character and at least 12 characters in total"), 400

        logger.info(
            f"request to modify user password from {thisUser.email} for user {toModify.email}")
=======
        logger.info(f"user {thisUser.email} made request to modify user password of user {toModify.email}")

>>>>>>> 817634be
        toModify.set_password_unchecked(newPassword)
        return jsonify(msg="Successfully updated user password"), 200

    @app.post("/api/users/changeEmail")
    @jwt_required()
    @confirmIdentity
    @emailModifyForAdmins
    def changeUserEmail(toModify: User):
        thisUser: User = current_user
        newEmail = request.form['newEmail']
<<<<<<< HEAD
        if not is_valid_email(newEmail):
            return jsonify(msg=f"'{newEmail}' is not a valid email address", allowedEmailDomains=app.config["loginSecurity"]["allowedEmailDomains"]), 400

        logger.info(
            f"request to modify user email from {thisUser.email} to {toModify.email}")
        if send_activation_email(toModify.email, newEmail):
=======
        
        if not is_valid_email(newEmail): 
            return jsonify(msg=f"'{newEmail}' is not a valid email address", errorType="email", allowedEmailDomains=app.config["loginSecurity"]["allowedEmailDomains"]), 400
        emailInUse: bool = db.session.query(
            User.query.where(User.email == newEmail).exists()).scalar()
        if emailInUse:
            return jsonify(msg="E-Mail is already used by another account", errorType="email"), 400

        logger.info(f"user {thisUser.email} made request to modify user email of user {toModify.email} to {newEmail}")

        if send_activation_email(toModify.email, newEmail): 
>>>>>>> 817634be
            return jsonify(msg="Successfully requested email address change. Please confirm your new address by clicking on the link provided in the email we just sent you"), 200
        else:
            return jsonify(msg=f"Failed to send activation email to {newEmail}. Email address may not exist", errorType="email"), 400

    @app.get("/api/users/resendActivationEmail")
    @jwt_required()
    def resendActivationEmail():
        user: User = current_user
        if user.activated:
            return jsonify(msg="This user is already activated", errorType="operation"), 400

        if not send_activation_email(user.email, user.email):
            return jsonify(msg=f"Failed to send password reset email to {user.email}.", errorType="email"), 400

        return jsonify(msg=f"We have sent a new password reset email to {user.email}. Please check your emails"), 200

    @app.post("/api/users/invalidateAllTokens")
    @jwt_required()
    def invalidateAllTokens():
        user: User = current_user
        user.invalidate_session_tokens()

        return jsonify(msg="You have successfully been logged out accross all your devices"), 200

    @app.post("/api/jobs/submit")
    @jwt_required()
    def submitJob():
        user: User = current_user
        file = request.files["file"]
        file.stream.seek(0)
        file_name = file.filename
        audio = file.stream.read()
        model = request.form.get("model")
        language = request.form.get("language")
        job = submit_job(user, file_name, audio, model, language)
        runner_manager.enqueue_job(job)
        return jsonify(jobId=job.id)

    @app.get("/api/jobs/list")
    @jwt_required()
    def listJobs():
        user: User = current_user
        requested_user = user
        if "email" in request.args or "all" in request.args:
            if not user.is_admin:
                logger.info(
                    "Non-admin tried to list other users' jobs, denied")
                return jsonify(msg="You don't have permission to list other users' jobs"), 403

            if request.args.get("all", type=bool):
                ids_by_user = list_job_ids_for_all_users()
                return jsonify([{"userId": user_id, "jobIds": job_ids}
                                for (user_id, job_ids) in ids_by_user.items()]), 200

            email = request.args["email"]
            requested_user = User.query.where(
                User.email == email).one_or_none()
            if not requested_user:
                logger.info(
                    f"Admin tried to list jobs of nonexistent user {email}")
                return jsonify(msg="No user exists with that email"), 400

        return jsonify(jobIds=list_job_ids_for_user(requested_user)), 200

    @app.post("/api/jobs/info")
    @jwt_required()
    def jobInfo():
        user: User = current_user
        try:
            job_ids = [int(job_id)
                       for job_id in request.form["jobIds"].split(",")]
        except ValueError:
            return jsonify(msg="`jobIds` must be comma-separated list of integers"), 400
        result = []
        for job_id in job_ids:
            job: Job = Job.query.where(Job.id == job_id).one_or_none()
            # Technically, job IDs aren't secret, so leaking whether they exist
            # isn't a big deal, but it still seems cleaner this way
            if not job:
                if user.is_admin:
                    return jsonify(msg=f"There exists no job with id {job_id}"), 404
                return jsonify(msg=f"You don't have permission to access the job with id {job_id}"), 403
            if job.user_id != user.id and not user.is_admin:
                return jsonify(msg=f"You don't have permission to access the job with id {job_id}"), 403
            result.append({
                "jobId": job.id,
                "fileName": job.file.file_name,
                "model": job.model,
                "language": job.language,
                "status": runner_manager.status_dict(job)
            })
        return jsonify(result)

    @app.get("/api/jobs/downloadTranscript")
    @jwt_required()
    def downloadTranscript():
        user: User = current_user
        job_id = request.args["jobId"]
        job: Job = Job.query.where(Job.id == job_id).one_or_none()
        if not job:
            return jsonify(msg=f"There exists no job with id {job_id}"), 404
        if job.user_id != user.id and not user.is_admin:
            return jsonify(msg="You don't have permission to access this job"), 403

        if job.transcript is not None:
            job.downloaded = True
            db.session.commit()
            return jsonify(transcript=job.transcript)
        elif job.error_msg is not None:
            return jsonify(error=job.error_msg)
        return jsonify(msg="Job isn't done yet"), 404


    @app.get("/api/runners/create")
    @jwt_required()
    def createRunner():
        user: User = current_user
        if not user.is_admin:
            logger.info(f"non-admin ({user.email}) tried to create runner.")
            return jsonify(msg="Only admins may create runner tokens.")
        token, _ = create_runner()
        logger.info(f"Admin {user.email} created runner with token {token}")
        return jsonify(runnerToken=token)

    @app.post("/api/runners/register")
    def registerRunner():
        token, error = auth_token_from_req(request)
        if error:
            return jsonify(error=error), 400
        runner = get_runner_by_token(token)
        if runner is None:
            return jsonify(error="No runner with that token exists!"), 400
        if runner_manager.register_runner(runner):
            logger.info(f"Runner {runner.id} successfully registered!")
            return jsonify(msg="Runner successfully registered!")
        return jsonify(error="Runner is already registered!"), 400

    @app.post("/api/runners/unregister")
    def unregisterRunner():
        runner, error = runner_manager.get_online_runner_for_req(request)
        if error:
            return jsonify(error=error), 400
        if runner_manager.unregister_runner(runner):
            logger.info(
                f"Runner {runner.runner.id} successfully unregistered!")
            return jsonify(msg="Runner successfully unregistered!")
        return jsonify(error="Runner is not registered!"), 400

    @app.post("/api/runners/retrieveJob")
    def retrieveJob():
        online_runner, error = runner_manager.get_online_runner_for_req(
            request)
        if error:
            return jsonify(error=error), 400
        job = runner_manager.retrieve_job(online_runner)
        if not job:
            return jsonify(error="No job available!"), 400
        return jsonify(audio=base64.b64encode(job.file.audio_data).decode("ascii"), model=job.model, language=job.language)

    @app.post("/api/runners/submitJobResult")
    def submitJobResult():
        online_runner, error = runner_manager.get_online_runner_for_req(
            request)
        if error:
            return jsonify(error=error), 400

        if (error_msg := request.form.get("error_msg")):
            runner_manager.submit_job_result(online_runner, error_msg, True)
            return jsonify(msg="Successfully submitted failed job!")

        runner_manager.submit_job_result(
            online_runner, request.form["transcript"], False)
        return jsonify(msg="Transcript successfully submitted!")

    @app.post("/api/runners/heartbeat")
    def heartbeat():
        token, error = auth_token_from_req(request)
        if error:
            return jsonify(error=error), 400
        runner = get_runner_by_token(token)
        return runner_manager.heartbeat(runner, request).jsonify()

    with app.app_context():
        db.create_all()
        runner_manager.load_jobs_from_db()

    return app<|MERGE_RESOLUTION|>--- conflicted
+++ resolved
@@ -5,20 +5,12 @@
 from pathlib import Path
 from flask import Flask, jsonify, request
 from flask_jwt_extended import JWTManager, create_access_token, current_user, jwt_required
-<<<<<<< HEAD
-
 from project_W.utils import auth_token_from_req
-
-
+from flask_cors import CORS
 from .logger import get_logger
 from .model import Job, User, add_new_user, create_runner, delete_user, \
     get_runner_by_token, list_job_ids_for_all_users, list_job_ids_for_user, \
-    submit_job, db, activate_user, send_activation_email, send_password_reset_email, reset_user_password, is_valid_email, is_valid_password
-=======
-from flask_cors import CORS
-from .logger import get_logger
-from .model import User, add_new_user, delete_user, db, activate_user, send_activation_email, send_password_reset_email, reset_user_password, is_valid_email, is_valid_password, confirmIdentity, emailModifyForAdmins
->>>>>>> 817634be
+    submit_job, db, activate_user, send_activation_email, send_password_reset_email, reset_user_password, is_valid_email, is_valid_password, confirmIdentity, emailModifyForAdmins
 from .config import loadConfig
 from .runner_manager import RunnerManager
 
@@ -92,34 +84,19 @@
         password = request.form['password']
         logger.info(f"Signup request from {email}")
 
-<<<<<<< HEAD
         if not is_valid_email(email):
-            return jsonify(msg=f"'{email}' is not a valid email address", allowedEmailDomains=app.config["loginSecurity"]["allowedEmailDomains"]), 400
+            return jsonify(msg=f"'{email}' is not a valid email address", errorType="email", allowedEmailDomains=app.config["loginSecurity"]["allowedEmailDomains"]), 400
         if not is_valid_password(password):
-            return jsonify(msg="password invalid. The password needs to have at least one lowercase letter, uppercase letter, number, special character and at least 12 characters in total"), 400
-=======
-        if not is_valid_email(email): 
-            return jsonify(msg=f"'{email}' is not a valid email address", errorType="email", allowedEmailDomains=app.config["loginSecurity"]["allowedEmailDomains"]), 400
-        if not is_valid_password(password): 
             return jsonify(msg="Password invalid. The password needs to have at least one lowercase letter, uppercase letter, number, special character and at least 12 characters in total", errorType="password"), 400
->>>>>>> 817634be
 
         return add_new_user(email, password, False)
 
     @app.post("/api/users/activate")
     def activate():
-<<<<<<< HEAD
-        msg, code = "", 0
-        if (token := request.args.get("token", type=str)):
-            msg, code = activate_user(token)
+        if (token := request.form.get("token", type=str)):
+            return activate_user(token)
         else:
-            msg, code = "You need a token to activate a users email", 400
-        return jsonify(msg=msg), code
-=======
-        if(token := request.form.get("token", type=str)):
-            return activate_user(token)
-        else: return jsonify(msg="You need a token to activate a users email", errorType="auth"), 400
->>>>>>> 817634be
+            return jsonify(msg="You need a token to activate a users email", errorType="auth"), 400
 
     @app.post("/api/users/login")
     def login():
@@ -135,11 +112,7 @@
             return jsonify(msg="Incorrect credentials provided", errorType="auth"), 400
 
         logger.info(" -> login successful, returning JWT token")
-<<<<<<< HEAD
-        return jsonify(accessToken=create_access_token(user))
-=======
-        return jsonify(msg="Login successful", access_token=create_access_token(user))
->>>>>>> 817634be
+        return jsonify(msg="Login successful", accessToken=create_access_token(user))
 
     @app.get("/api/users/requestPasswordReset")
     def requestPasswordReset():
@@ -161,27 +134,14 @@
     def resetPassword():
         newPassword = request.form['newPassword']
 
-<<<<<<< HEAD
-        msg, code = "", 0
         if not is_valid_password(newPassword):
-            msg, code = "password invalid. The password needs to have at least one lowercase letter, uppercase letter, number, special character and at least 12 characters in total", 400
-        elif (token := request.args.get("token", type=str)):
-            msg, code = reset_user_password(token, newPassword)
+            return jsonify(msg="Password invalid. The password needs to have at least one lowercase letter, uppercase letter, number, special character and at least 12 characters in total", errorType="password"), 400
+        elif (token := request.form.get("token", type=str)):
+            return reset_user_password(token, newPassword)
         else:
-            msg, code = "You need a token to reset a users password", 400
-        return jsonify(msg=msg), code
-
-    @app.get("/api/userinfo")
-=======
-        if not is_valid_password(newPassword): 
-            return jsonify(msg = "Password invalid. The password needs to have at least one lowercase letter, uppercase letter, number, special character and at least 12 characters in total", errorType="password"), 400
-        elif(token := request.form.get("token", type=str)):
-            return reset_user_password(token, newPassword)
-        else: return jsonify(msg="You need a token to reset a users password", errorType="auth"), 400
-
+            return jsonify(msg="You need a token to reset a users password", errorType="auth"), 400
 
     @app.get("/api/users/info")
->>>>>>> 817634be
     @jwt_required()
     def userinfo():
         user: User = current_user
@@ -206,16 +166,10 @@
     def deleteUser(toModify: User):
         thisUser: User = current_user
 
-        logger.info(f"user {thisUser.email} made request to delete user {toModify.email}")
-
-<<<<<<< HEAD
         logger.info(
-            f"user deletion request from {thisUser.email} for user {toDelete.email}")
-        message, code = delete_user(toDelete)
-        return jsonify(msg=message), code
-=======
+            f"user {thisUser.email} made request to delete user {toModify.email}")
+
         return delete_user(toModify)
->>>>>>> 817634be
 
     @app.post("/api/users/changePassword")
     @jwt_required()
@@ -225,20 +179,12 @@
         thisUser: User = current_user
         newPassword = request.form['newPassword']
 
-        if not is_valid_password(newPassword): 
+        if not is_valid_password(newPassword):
             return jsonify(msg="Password invalid. The password needs to have at least one lowercase letter, uppercase letter, number, special character and at least 12 characters in total", errorType="password"), 400
 
-<<<<<<< HEAD
-        newPassword = request.form['newPassword']
-        if not is_valid_password(password):
-            return jsonify(msg="password invalid. The password needs to have at least one lowercase letter, uppercase letter, number, special character and at least 12 characters in total"), 400
-
         logger.info(
-            f"request to modify user password from {thisUser.email} for user {toModify.email}")
-=======
-        logger.info(f"user {thisUser.email} made request to modify user password of user {toModify.email}")
-
->>>>>>> 817634be
+            f"user {thisUser.email} made request to modify user password of user {toModify.email}")
+
         toModify.set_password_unchecked(newPassword)
         return jsonify(msg="Successfully updated user password"), 200
 
@@ -249,26 +195,18 @@
     def changeUserEmail(toModify: User):
         thisUser: User = current_user
         newEmail = request.form['newEmail']
-<<<<<<< HEAD
+
         if not is_valid_email(newEmail):
-            return jsonify(msg=f"'{newEmail}' is not a valid email address", allowedEmailDomains=app.config["loginSecurity"]["allowedEmailDomains"]), 400
-
-        logger.info(
-            f"request to modify user email from {thisUser.email} to {toModify.email}")
-        if send_activation_email(toModify.email, newEmail):
-=======
-        
-        if not is_valid_email(newEmail): 
             return jsonify(msg=f"'{newEmail}' is not a valid email address", errorType="email", allowedEmailDomains=app.config["loginSecurity"]["allowedEmailDomains"]), 400
         emailInUse: bool = db.session.query(
             User.query.where(User.email == newEmail).exists()).scalar()
         if emailInUse:
             return jsonify(msg="E-Mail is already used by another account", errorType="email"), 400
 
-        logger.info(f"user {thisUser.email} made request to modify user email of user {toModify.email} to {newEmail}")
-
-        if send_activation_email(toModify.email, newEmail): 
->>>>>>> 817634be
+        logger.info(
+            f"user {thisUser.email} made request to modify user email of user {toModify.email} to {newEmail}")
+
+        if send_activation_email(toModify.email, newEmail):
             return jsonify(msg="Successfully requested email address change. Please confirm your new address by clicking on the link provided in the email we just sent you"), 200
         else:
             return jsonify(msg=f"Failed to send activation email to {newEmail}. Email address may not exist", errorType="email"), 400
@@ -381,7 +319,6 @@
             return jsonify(error=job.error_msg)
         return jsonify(msg="Job isn't done yet"), 404
 
-
     @app.get("/api/runners/create")
     @jwt_required()
     def createRunner():
