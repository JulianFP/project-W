--- conflicted
+++ resolved
@@ -1,8 +1,4 @@
-<<<<<<< HEAD
-
 import base64
-=======
->>>>>>> d08a2e22
 import datetime
 import secrets
 from typing import Optional
@@ -14,16 +10,11 @@
 
 
 from .logger import get_logger
-<<<<<<< HEAD
 from .model import Job, User, add_new_user, create_runner, delete_user, \
     get_runner_by_token, list_job_ids_for_all_users, list_job_ids_for_user, \
-    submit_job, update_user_password, update_user_email, db
+    submit_job, db, activate_user, send_activation_email, send_password_reset_email, reset_user_password, is_valid_email, is_valid_password
+from .config import loadConfig
 from .runner_manager import RunnerManager
-
-=======
-from .model import User, add_new_user, delete_user, db, activate_user, send_activation_email, send_password_reset_email, reset_user_password, is_valid_email, is_valid_password
-from .config import loadConfig
->>>>>>> d08a2e22
 
 def create_app(customConfigPath: Optional[str] = None) -> Flask:
     logger = get_logger("project-W")
@@ -256,7 +247,7 @@
                 return jsonify(msg="You don't have permission to modify other users"), 403
             elif not specifiedUser:
                 logger.info(" -> Invalid user email")
-                return jsonify(msg="No user exists with that email"), 400
+                return jsonify(message="No user exists with that email"), 400
             else:
                 toModify = specifiedUser
 
